--- conflicted
+++ resolved
@@ -45,16 +45,13 @@
 	valVoteHeight           *prometheus.Desc
 	voteHeightDiff          *prometheus.Desc
 	valVotingStatus         *prometheus.Desc
-<<<<<<< HEAD
 	voteCredits             *prometheus.Desc
-=======
 	// confirmed block time of network
 	networkBlockTime *prometheus.Desc
 	// confirmed block time of validator
 	validatorBlockTime *prometheus.Desc
 	// block time difference of network and validator
 	blockTimeDiff *prometheus.Desc
->>>>>>> fb096a6f
 }
 
 func NewSolanaCollector(cfg *config.Config) *solanaCollector {
@@ -152,13 +149,11 @@
 			"solana validator voting status i.e., voting or jailed.",
 			[]string{"solana_val_status"}, nil,
 		),
-<<<<<<< HEAD
-
 		voteCredits: prometheus.NewDesc(
 			"solana_vote_credits",
 			"solana validator vote credits of previous and current epoch.",
 			[]string{"solana_current_credits", "solana_previous_credits"}, nil,
-=======
+		),
 		networkBlockTime: prometheus.NewDesc(
 			"solana_network_confirmed_time",
 			"Confirmed Block time of network",
@@ -173,7 +168,6 @@
 			"solana_confirmed_blocktime_diff",
 			"Block time difference of network and validator",
 			[]string{"solana_confirmed_time_diff"}, nil,
->>>>>>> fb096a6f
 		),
 	}
 }
